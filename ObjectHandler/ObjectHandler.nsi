--- conflicted
+++ resolved
@@ -2,13 +2,8 @@
 # !defines
 
 !define APP "ObjectHandler"
-<<<<<<< HEAD
-!define VER_NUMBER "1.4.0"
-!define DEFAULT_PATH "C:\build_ql_1_4_0"
-=======
 !define VER_NUMBER "1.5.0"
 !define DEFAULT_PATH "C:\build_ql_1_5_0"
->>>>>>> b0fa8849
 
 # Compiler Flags
 
