
EXTRA_DIST = \
    addindynamic1.cpp \
    addindynamic2.cpp \
    addinstatic.cpp \
    exampleDynamic.xls \
    exampleStatic.xls \
    ExampleXllDynamic1_vc8.vcproj \
    ExampleXllDynamic1_vc9.vcproj \
    ExampleXllDynamic1_vc10.vcxproj \
<<<<<<< HEAD
    ExampleXllDynamic2_vc8.vcproj \
    ExampleXllDynamic2_vc9.vcproj \
    ExampleXllDynamic2_vc10.vcxproj \
=======
    ExampleXllDynamic1_vc11.vcxproj \
    ExampleXllDynamic2_vc8.vcproj \
    ExampleXllDynamic2_vc9.vcproj \
    ExampleXllDynamic2_vc10.vcxproj \
    ExampleXllDynamic2_vc11.vcxproj \
>>>>>>> b0fa8849
    ExampleXllStatic_vc8.vcproj \
    ExampleXllStatic_vc9.vcproj \
    ExampleXllStatic_vc10.vcxproj \
    ExampleXllStatic_vc11.vcxproj
<|MERGE_RESOLUTION|>--- conflicted
+++ resolved
@@ -8,17 +8,11 @@
     ExampleXllDynamic1_vc8.vcproj \
     ExampleXllDynamic1_vc9.vcproj \
     ExampleXllDynamic1_vc10.vcxproj \
-<<<<<<< HEAD
-    ExampleXllDynamic2_vc8.vcproj \
-    ExampleXllDynamic2_vc9.vcproj \
-    ExampleXllDynamic2_vc10.vcxproj \
-=======
     ExampleXllDynamic1_vc11.vcxproj \
     ExampleXllDynamic2_vc8.vcproj \
     ExampleXllDynamic2_vc9.vcproj \
     ExampleXllDynamic2_vc10.vcxproj \
     ExampleXllDynamic2_vc11.vcxproj \
->>>>>>> b0fa8849
     ExampleXllStatic_vc8.vcproj \
     ExampleXllStatic_vc9.vcproj \
     ExampleXllStatic_vc10.vcxproj \
