/* -*- mode: c++; tab-width: 4; indent-tabs-mode: nil; c-basic-offset: 4 -*- */

/*
<<<<<<< HEAD
 Copyright (C) 2006, 2007, 2008, 2009, 2012, 2015 Ferdinando Ametrano
=======
 Copyright (C) 2006-2009, 2012, 2015 Ferdinando Ametrano
>>>>>>> 37d39c3f
 Copyright (C) 2006, 2007 Marco Bianchetti
 Copyright (C) 2005 Aurelien Chanudet
 Copyright (C) 2005, 2006, 2007 Eric Ehlers
 Copyright (C) 2005 Plamen Neykov
 Copyright (C) 2015 Maddalena Zanzi

 This file is part of QuantLib, a free-software/open-source library
 for financial quantitative analysts and developers - http://quantlib.org/

 QuantLib is free software: you can redistribute it and/or modify it
 under the terms of the QuantLib license.  You should have received a
 copy of the license along with this program; if not, please email
 <quantlib-dev@lists.sf.net>. The license is also available online at
 <http://quantlib.org/license.shtml>.

 This program is distributed in the hope that it will be useful, but WITHOUT
 ANY WARRANTY; without even the implied warranty of MERCHANTABILITY or FITNESS
 FOR A PARTICULAR PURPOSE.  See the license for more details.
*/

#ifdef HAVE_CONFIG_H
#include <qlo/config.hpp>
#endif

#include <qlo/ratehelpers.hpp>

#include <ql/indexes/iborindex.hpp>
#include <ql/indexes/swapindex.hpp>
#include <ql/termstructures/yield/ratehelpers.hpp>
#include <ql/termstructures/yield/bondhelpers.hpp>
#include <ql/termstructures/yield/oisratehelper.hpp>
#include <ql/time/imm.hpp>

#include <oh/repository.hpp>

using ObjectHandler::ValueObject;
using ObjectHandler::convert2;
using boost::shared_ptr;
using boost::dynamic_pointer_cast;
using std::string;

namespace QuantLibAddin {

    // Within each of the RateHelper classes we want to remember the ID
    // of the associated Rate object.  So below we coerce that input
    // into a string.  If the caller passed in a double instead of a
    // Rate object then the coerce below will fail in which case we
    // return an empty string.
    std::string f(const ObjectHandler::property_t &p) {
        try {
            return convert2<string>(p);
        } catch(...) {
            return std::string();
        }
    }

    DepositRateHelper::DepositRateHelper(
            const shared_ptr<ValueObject>& properties,
            const QuantLib::Handle<QuantLib::Quote>& rate,
            const shared_ptr<QuantLib::IborIndex>& iborIndex,
            bool permanent)
    : RateHelper(properties, permanent) {
        libraryObject_ = shared_ptr<QuantLib::RateHelper>(new
            QuantLib::DepositRateHelper(rate, iborIndex));
        quoteName_ = f(properties->getSystemProperty("Rate"));
    }

    DepositRateHelper::DepositRateHelper(
            const shared_ptr<ValueObject>& properties,
            const QuantLib::Handle<QuantLib::Quote>& quote,
            const QuantLib::Period& p,
            QuantLib::Natural fixingDays,
            const QuantLib::Calendar& calendar,
            QuantLib::BusinessDayConvention convention,
            bool endOfMonth,
            const QuantLib::DayCounter& dayCounter,
            bool permanent)
    : RateHelper(properties, permanent) {
        libraryObject_ = shared_ptr<QuantLib::RateHelper>(new
            QuantLib::DepositRateHelper(quote,
                                        p,
                                        fixingDays,
                                        calendar,
                                        convention,
                                        endOfMonth,
                                        dayCounter));
        quoteName_ = f(properties->getSystemProperty("Rate"));
    }

    FuturesRateHelper::FuturesRateHelper(
            const shared_ptr<ValueObject>& properties,
            const QuantLib::Handle<QuantLib::Quote>& price,
            QuantLib::FuturesType type,
            const QuantLib::Date& date,
            const shared_ptr<QuantLib::IborIndex>& iborIndex,
            const QuantLib::Handle<QuantLib::Quote>& convAdj,
            bool permanent)
    : RateHelper(properties, permanent) {
        libraryObject_ = shared_ptr<QuantLib::RateHelper>(new
            QuantLib::FuturesRateHelper(price, date, iborIndex,convAdj,type));
        quoteName_ = f(properties->getSystemProperty("Price"));
    }

    FuturesRateHelper::FuturesRateHelper(
            const shared_ptr<ValueObject>& properties,
            const QuantLib::Handle<QuantLib::Quote>& price,
            QuantLib::FuturesType type,
            const QuantLib::Date& date,
            QuantLib::Natural lengthInMonths,
            const QuantLib::Calendar& calendar,
            QuantLib::BusinessDayConvention convention,
            bool endOfMonth,
            const QuantLib::DayCounter& dayCounter,
            const QuantLib::Handle<QuantLib::Quote>& convAdj,
            bool permanent)
    : RateHelper(properties, permanent) {
        libraryObject_ = shared_ptr<QuantLib::RateHelper>(new
            QuantLib::FuturesRateHelper(price,
                                        date,
                                        lengthInMonths,
                                        calendar,
                                        convention,
                                        endOfMonth,
                                        dayCounter,
                                        convAdj,
                                        type));
        quoteName_ = f(properties->getSystemProperty("Price"));
    }

    FuturesRateHelper::FuturesRateHelper(
            const shared_ptr<ValueObject>& properties,
            const QuantLib::Handle<QuantLib::Quote>& price,
            QuantLib::FuturesType type,
            const QuantLib::Date& date,
            const QuantLib::Date& endDate,
            const QuantLib::DayCounter& dayCounter,
            const QuantLib::Handle<QuantLib::Quote>& convAdj,
            bool permanent)
    : RateHelper(properties, permanent) {
        libraryObject_ = shared_ptr<QuantLib::RateHelper>(new
            QuantLib::FuturesRateHelper(price,
                                        date,
                                        endDate,
                                        dayCounter,
                                        convAdj,
                                        type));
        quoteName_ = f(properties->getSystemProperty("Price"));
    }

    SwapRateHelper::SwapRateHelper(
            const shared_ptr<ValueObject>& properties,
            const QuantLib::Handle<QuantLib::Quote>& rate,
            const shared_ptr<QuantLib::SwapIndex>& swapIndex,
            const QuantLib::Handle<QuantLib::Quote>& spread,
            const QuantLib::Period& forwardStart,
            const QuantLib::Handle<QuantLib::YieldTermStructure>& discount,
            bool permanent)
    : RateHelper(properties, permanent) {
        libraryObject_ = shared_ptr<QuantLib::RateHelper>(new
            QuantLib::SwapRateHelper(rate,
                                     swapIndex,
                                     spread, forwardStart, discount));
        quoteName_ = f(properties->getSystemProperty("Rate"));
    }

    SwapRateHelper::SwapRateHelper(
            const shared_ptr<ValueObject>& properties,
            const QuantLib::Handle<QuantLib::Quote>& rate,
            QuantLib::Natural settlementDays,
            const QuantLib::Period& p,
            const QuantLib::Calendar& cal,
            const QuantLib::Frequency& fixFreq,
            QuantLib::BusinessDayConvention fixConv,
            const QuantLib::DayCounter& fixDC,
            const shared_ptr<QuantLib::IborIndex>& ibor,
            const QuantLib::Handle<QuantLib::Quote>& spread,
            const QuantLib::Period& forwardStart,
            const QuantLib::Handle<QuantLib::YieldTermStructure>& discount,
            bool permanent)
    : RateHelper(properties, permanent) {
        libraryObject_ = shared_ptr<QuantLib::RateHelper>(new
            QuantLib::SwapRateHelper(rate,
                                     p, cal, fixFreq, fixConv, fixDC, ibor,
                                     spread, forwardStart, discount));
        quoteName_ = f(properties->getSystemProperty("Rate"));
    }

    FraRateHelper::FraRateHelper(
            const shared_ptr<ValueObject>& properties,
            const QuantLib::Handle<QuantLib::Quote>& rate,
            QuantLib::Period periodToStart,
            const shared_ptr<QuantLib::IborIndex>& iborIndex,
            bool permanent)
    : RateHelper(properties, permanent) {
        libraryObject_ = shared_ptr<QuantLib::RateHelper>(new
            QuantLib::FraRateHelper(rate, periodToStart, iborIndex));
        quoteName_ = f(properties->getSystemProperty("Rate"));
    }

    FraRateHelper::FraRateHelper(
            const shared_ptr<ValueObject>& properties,
            const QuantLib::Handle<QuantLib::Quote>& rate,
            QuantLib::Period periodToStart,
            QuantLib::Natural lengthInMonths,
            QuantLib::Natural fixingDays,
            const QuantLib::Calendar& calendar,
            QuantLib::BusinessDayConvention convention,
            bool endOfMonth,
            const QuantLib::DayCounter& dayCounter,
            bool permanent)
    : RateHelper(properties, permanent) {
        libraryObject_ = shared_ptr<QuantLib::RateHelper>(new
            QuantLib::FraRateHelper(rate,
                                    periodToStart,
                                    lengthInMonths,
                                    fixingDays,
                                    calendar,
                                    convention,
                                    endOfMonth,
                                    dayCounter));
        quoteName_ = f(properties->getSystemProperty("Rate"));
    }

    OISRateHelper::OISRateHelper(
                        const shared_ptr<ValueObject>& properties,
                        QuantLib::Natural settlementDays,
                        const QuantLib::Period& tenor,
                        const QuantLib::Handle<QuantLib::Quote>& fixedRate,
                        const shared_ptr<QuantLib::OvernightIndex>& overnightIndex,
                        const QuantLib::Handle<QuantLib::YieldTermStructure>& discount,
                        bool permanent)
    : RateHelper(properties, permanent) {
        libraryObject_ = shared_ptr<QuantLib::OISRateHelper>(new
            QuantLib::OISRateHelper(settlementDays,
                                    tenor,
                                    fixedRate,
                                    overnightIndex));
        quoteName_ = f(properties->getSystemProperty("FixedRate"));
    }

    DatedOISRateHelper::DatedOISRateHelper(
                        const shared_ptr<ValueObject>& properties,
                        const QuantLib::Date& startDate,
                        const QuantLib::Date& endDate,
                        const QuantLib::Handle<QuantLib::Quote>& fixedRate,
                        const shared_ptr<QuantLib::OvernightIndex>& overnightIndex,
                        const QuantLib::Handle<QuantLib::YieldTermStructure>& discount,
                        bool permanent)
    : RateHelper(properties, permanent) {
        libraryObject_ = shared_ptr<QuantLib::DatedOISRateHelper>(new
            QuantLib::DatedOISRateHelper(startDate, endDate,
                                         fixedRate,
                                         overnightIndex));
        quoteName_ = f(properties->getSystemProperty("FixedRate"));
    }

    BondHelper::BondHelper(
            const shared_ptr<ValueObject>& properties,
            const QuantLib::Handle<QuantLib::Quote>& price,
            const shared_ptr<QuantLib::Bond>& bond,
            const bool useCleanPrice,
            bool permanent)
    : RateHelper(properties, permanent) {
        libraryObject_ = shared_ptr<QuantLib::BondHelper>(new
            QuantLib::BondHelper(price, bond, useCleanPrice));
        quoteName_ = f(properties->getSystemProperty("Price"));
    }

    FixedRateBondHelper::FixedRateBondHelper(
            const shared_ptr<ValueObject>& properties,
            const QuantLib::Handle<QuantLib::Quote>& price,
            QuantLib::Natural settlementDays,
            QuantLib::Real faceAmount,
            const shared_ptr<QuantLib::Schedule>& schedule,
            const std::vector<QuantLib::Rate>& coupons,
            const QuantLib::DayCounter& paymentDayCounter,
            QuantLib::BusinessDayConvention paymentConvention,
            QuantLib::Real redemption,
            const QuantLib::Date& issueDate,
            const QuantLib::Calendar& paymentCalendar,
            const QuantLib::Period& exCouponPeriod,
            const QuantLib::Calendar& exCouponCalendar,
            const QuantLib::BusinessDayConvention exCouponConvention,
            bool exCouponEndOfMonth,
            const bool useCleanPrice,
            bool permanent)
    : BondHelper(properties, price, shared_ptr<QuantLib::Bond>(new
        QuantLib::FixedRateBond(settlementDays, faceAmount, *schedule,
                      coupons, paymentDayCounter, paymentConvention,
                      redemption, issueDate)), useCleanPrice, permanent) {
        libraryObject_ = shared_ptr<QuantLib::FixedRateBondHelper>(new
            QuantLib::FixedRateBondHelper(price,
                                          settlementDays,
                                          faceAmount,
                                          *schedule,
                                          coupons,
                                          paymentDayCounter,
                                          paymentConvention,
                                          redemption,
                                          issueDate,
                                          paymentCalendar,
                                          exCouponPeriod,
                                          exCouponCalendar,
                                          exCouponConvention,
                                          exCouponEndOfMonth,
                                          useCleanPrice));
        quoteName_ = f(properties->getSystemProperty("CleanPrice"));
    }

    // helper class
    namespace {

        struct RateHelperItem {
            bool isImmFutures;
            bool isSerialFutures;
            bool isDepo;
            string objectID;
            long priority;
            QuantLib::Date earliestDate;
            QuantLib::Date latestDate;
            QuantLib::Natural minDist;
            RateHelperItem(bool isImmFutures_inp,
                           bool isSerialFutures_inp,
                           bool isDepo_inp,
                           const string& objectID_inp,
                           long priority_inp,
                           const QuantLib::Date& earliestDate_inp,
                           const QuantLib::Date& latestDate_inp,
                           QuantLib::Natural minDist_inp)
            : isImmFutures(isImmFutures_inp), isSerialFutures(isSerialFutures_inp),
              isDepo(isDepo_inp), objectID(objectID_inp),
              priority(priority_inp),
              earliestDate(earliestDate_inp), latestDate(latestDate_inp),
              minDist(minDist_inp)
            {
                QL_REQUIRE(minDist>0, "zero minimum distance not allowed");
            }
        };

        class RateHelperPrioritySorter {
          public:
            // does h1 come before h2?
            bool operator()(const RateHelperItem& h1,
                            const RateHelperItem& h2) const {
                if (h1.latestDate > h2.latestDate)
                    return false;
                if (h1.latestDate == h2.latestDate) {
                    if (h1.priority > h2.priority) {
                        return false;
                    } else if (h1.priority == h2.priority) {
                        return h1.objectID > h2.objectID;
                    }
                }
                return true;
            }
        };
    }

    std::vector<string> qlRateHelperSelection(
        const std::vector<shared_ptr<QuantLibAddin::RateHelper> >& qlarhs,
        const std::vector<QuantLib::Natural>& priority,
        QuantLib::Natural nImmFutures,
        QuantLib::Natural nSerialFutures,
        QuantLib::Natural frontFuturesRollingDays,
        RateHelper::DepoInclusionCriteria depoInclusionCriteria,
        const std::vector<QuantLib::Natural>& minDist)
    {
        // Checks
        QL_REQUIRE(!qlarhs.empty(), "no instrument given");
        QuantLib::Size nInstruments = qlarhs.size();
        QL_REQUIRE(priority.size()==nInstruments,
                   "priority (" << priority.size() <<
                   ") / instruments (" << nInstruments << ") size mismatch");
        QL_REQUIRE(minDist.size()==nInstruments || minDist.size()==1,
                   "minDist (" << minDist.size() <<
                   ") / instruments (" << nInstruments << ") mismatch");

        // RateHelperItem
        shared_ptr<QuantLibAddin::RateHelper> qlarh;
        shared_ptr<QuantLib::RateHelper> qlrh;
        std::vector<RateHelperItem> rhsAll;
        rhsAll.reserve(nInstruments);
        for (QuantLib::Size i=0; i<nInstruments; ++i) {
            qlarh = qlarhs[i];
            qlarh->getLibraryObject(qlrh);
            string qlarh_id = convert2<string>(
                qlarh->propertyValue("OBJECTID"));
            bool isFutures = bool(dynamic_pointer_cast<FuturesRateHelper>(qlarh));
            bool isImmFutures = false, isSerialFutures = false;
            if (isFutures) {
                isImmFutures = QuantLib::IMM::isIMMdate(qlrh->earliestDate());
                isSerialFutures = !isImmFutures;
            }
            bool isDepo = bool(dynamic_pointer_cast<DepositRateHelper>(qlarh));
            rhsAll.push_back(RateHelperItem(isImmFutures,
                                            isSerialFutures,
                                            isDepo,
                                            qlarh_id,
                                            priority[i],
                                            qlrh->earliestDate(),
                                            qlrh->latestDate(),
                                            minDist.size()==1 ? minDist[0] : minDist[i]));
        }

        // Preliminary sort of RateHelperItems according to
        // their latest date and priority
        std::sort(rhsAll.begin(), rhsAll.end(), RateHelperPrioritySorter());

        // Select input rate helpers according to:
        // expiration, maximum number of allowed Imm and Serial Futures, Depo/Futures priorities
        QuantLib::Natural immFuturesCounter = 0;
        QuantLib::Natural serialFuturesCounter = 0;
        QuantLib::Date evalDate = QuantLib::Settings::instance().evaluationDate();
        std::vector<RateHelperItem> rhs, rhsDepo;

        // Look for the front Futures, if any
        bool thereAreFutures = false;
        QuantLib::Date frontFuturesEarliestDate, frontFuturesLatestDate;
        if (nImmFutures>0 || nSerialFutures>0) {
            QuantLib::Size j=0;
            while (j<nInstruments) {
                if (nImmFutures>0 && rhsAll[j].isImmFutures &&
                        (rhsAll[j].earliestDate-frontFuturesRollingDays >= evalDate)) {
                    thereAreFutures = true;
                    frontFuturesEarliestDate = rhsAll[j].earliestDate;
                    frontFuturesLatestDate = rhsAll[j].latestDate;
                    break;
                }
                if (nSerialFutures>0 && rhsAll[j].isSerialFutures &&
                        (rhsAll[j].earliestDate-frontFuturesRollingDays >= evalDate)) {
                    thereAreFutures = true;
                    frontFuturesEarliestDate = rhsAll[j].earliestDate;
                    frontFuturesLatestDate = rhsAll[j].latestDate;
                    break;
                }
                ++j;
            }
        }

        // If there are NOT Futures, include all Depos
        if (!thereAreFutures)
            depoInclusionCriteria = RateHelper::AllDepos;

        // Start selection
        bool depoAfterFrontFuturesAlreadyIncluded = false;
        for (QuantLib::Size i=0; i<nInstruments; ++i) {
            if (rhsAll[i].earliestDate >= evalDate) {
                if (rhsAll[i].isDepo) {                 // Check Depo conditions
                    switch (depoInclusionCriteria) {
                        case RateHelper::AllDepos:
                       // Include all depos
                            rhs.push_back(rhsAll[i]);
                            break;
                        case RateHelper::DeposBeforeFirstFuturesStartDate:
                        // Include only depos with maturity date before
                        // the front Futures start date
                            if (rhsAll[i].latestDate < frontFuturesEarliestDate)
                                rhs.push_back(rhsAll[i]);
                            break;
                        case RateHelper::DeposBeforeFirstFuturesStartDatePlusOne:
                        // Include only depos with maturity date before
                        // the front Futures start date + 1 more Futures
                            if (rhsAll[i].latestDate < frontFuturesEarliestDate) {
                                rhs.push_back(rhsAll[i]);
                            } else {
                                if (depoAfterFrontFuturesAlreadyIncluded == false) {
                                    rhs.push_back(rhsAll[i]);
                                    depoAfterFrontFuturesAlreadyIncluded = true;
                                }
                            }
                            break;
                        case RateHelper::DeposBeforeFirstFuturesExpiryDate:
                        // Include only depos with maturity date before
                        // the front Futures expiry date
                            if (rhsAll[i].latestDate < frontFuturesLatestDate)
                                rhs.push_back(rhsAll[i]);
                            break;
                        default:
                            QL_FAIL("unknown/illegal DepoInclusionCriteria");
                    }
                } else if (rhsAll[i].isSerialFutures) {       // Check Serial Futures conditions
                    if (serialFuturesCounter<nSerialFutures &&
                           (rhsAll[i].earliestDate-frontFuturesRollingDays >= evalDate)) {
                        ++serialFuturesCounter;
                        rhs.push_back(rhsAll[i]);
                    }
                } else if (rhsAll[i].isImmFutures) {       // Check IMM Futures conditions
                    if (immFuturesCounter<nImmFutures &&
                           (rhsAll[i].earliestDate-frontFuturesRollingDays >= evalDate)) {
                        ++immFuturesCounter;
                        rhs.push_back(rhsAll[i]);
                    }
                } else {                                // No conditions for other instruments
                    rhs.push_back(rhsAll[i]);
                }
            }
        }

        std::vector<RateHelperItem>::iterator k;

        if (rhs.size()>1) {
            // Sort rate helpers according to their latest date and priority
            std::sort(rhs.begin(), rhs.end(), RateHelperPrioritySorter());

            // remove RateHelpers with near latestDate
            k = rhs.begin();
            QuantLib::Natural distance, minDistance;
            while (k != rhs.end()-1) {
                distance = static_cast<QuantLib::Natural>((k+1)->latestDate - k->latestDate);
                minDistance = std::max(k->minDist, (k+1)->minDist);
                if ( distance < minDistance) {
                    if (k->priority <= (k+1)->priority)
                        k = rhs.erase(k);
                    else
                        rhs.erase(k+1);
                } else ++k;
            }
        }

        std::vector<string> result;
        for (k = rhs.begin(); k != rhs.end(); ++k)
            result.push_back(k->objectID);
        return result;
    }

    namespace {

        class RateInspector
            : public QuantLib::AcyclicVisitor,
              public QuantLib::Visitor<QuantLib::DepositRateHelper>,
              public QuantLib::Visitor<QuantLib::FraRateHelper>,
              public QuantLib::Visitor<QuantLib::FuturesRateHelper>,
              public QuantLib::Visitor<QuantLib::SwapRateHelper>,
              public QuantLib::Visitor<QuantLib::OISRateHelper>,
              public QuantLib::Visitor<QuantLib::DatedOISRateHelper>,
              public QuantLib::Visitor<QuantLib::BMASwapRateHelper>,
              public QuantLib::Visitor<QuantLib::FixedRateBondHelper> {
            QuantLib::Rate rate_;
          public:
            QuantLib::Rate rate() const { return rate_; }
            void visit(QuantLib::DepositRateHelper& h) {
                rate_ = h.quote()->value();
            }
            void visit(QuantLib::FraRateHelper& h) {
                rate_ = h.quote()->value();
            }
            void visit(QuantLib::FuturesRateHelper& h) {
                QuantLib::Rate futureRate = 1.0 - h.quote()->value()/100.0;
                QuantLib::Rate convAdj = h.convexityAdjustment();
                // Convexity, as FRA/futures adjustment, has been used in the
                // past to take into account futures margining vs FRA.
                // Therefore, there's no requirement for it to be non-negative.
                rate_ = futureRate - convAdj;
            }
            void visit(QuantLib::SwapRateHelper& h) {
                rate_ = h.quote()->value();
            }
            void visit(QuantLib::OISRateHelper& h) {
                rate_ = h.quote()->value();
            }
            void visit(QuantLib::DatedOISRateHelper& h) {
                rate_ = h.quote()->value();
            }
            void visit(QuantLib::BMASwapRateHelper& h) {
                rate_ = h.quote()->value();
            }
            void visit(QuantLib::FixedRateBondHelper& h) {
                QL_FAIL("not implemented yet");
            }
        };

    }

    QuantLib::Real qlRateHelperRate(
        const shared_ptr<QuantLibAddin::RateHelper>& qlarh) {

        shared_ptr<QuantLib::RateHelper> qlrh;
        qlarh->getLibraryObject(qlrh);

        RateInspector v;
        qlrh->accept(v);
        return v.rate();
    }

}<|MERGE_RESOLUTION|>--- conflicted
+++ resolved
@@ -1,11 +1,7 @@
 /* -*- mode: c++; tab-width: 4; indent-tabs-mode: nil; c-basic-offset: 4 -*- */
 
 /*
-<<<<<<< HEAD
- Copyright (C) 2006, 2007, 2008, 2009, 2012, 2015 Ferdinando Ametrano
-=======
  Copyright (C) 2006-2009, 2012, 2015 Ferdinando Ametrano
->>>>>>> 37d39c3f
  Copyright (C) 2006, 2007 Marco Bianchetti
  Copyright (C) 2005 Aurelien Chanudet
  Copyright (C) 2005, 2006, 2007 Eric Ehlers
