/* -*- mode: c++; tab-width: 4; indent-tabs-mode: nil; c-basic-offset: 4 -*- */

/*
 Copyright (C) 2007 Ferdinando Ametrano
 Copyright (C) 2006 Giorgio Facchinetti
 Copyright (C) 2006 Mario Pucci
 Copyright (C) 2014 Peter Caspers

 This file is part of QuantLib, a free-software/open-source library
 for financial quantitative analysts and developers - http://quantlib.org/

 QuantLib is free software: you can redistribute it and/or modify it
 under the terms of the QuantLib license.  You should have received a
 copy of the license along with this program; if not, please email
 <quantlib-dev@lists.sf.net>. The license is also available online at
 <http://quantlib.org/license.shtml>.

 This program is distributed in the hope that it will be useful, but WITHOUT
 ANY WARRANTY; without even the implied warranty of MERCHANTABILITY or FITNESS
 FOR A PARTICULAR PURPOSE.  See the license for more details.
*/

#include "cms.hpp"
#include "utilities.hpp"
#include <ql/instruments/swap.hpp>
#include <ql/pricingengines/swap/discountingswapengine.hpp>
#include <ql/indexes/ibor/euribor.hpp>
#include <ql/indexes/swap/euriborswap.hpp>
#include <ql/cashflows/capflooredcoupon.hpp>
#include <ql/cashflows/conundrumpricer.hpp>
#include <ql/cashflows/cashflowvectors.hpp>
#include <ql/experimental/coupons/lineartsrpricer.hpp>
#include <ql/quotes/simplequote.hpp>
#include <ql/termstructures/volatility/swaption/swaptionvolmatrix.hpp>
#include <ql/termstructures/volatility/swaption/swaptionvolcube2.hpp>
#include <ql/termstructures/volatility/swaption/swaptionvolcube1.hpp>
#include <ql/time/calendars/target.hpp>
#include <ql/time/daycounters/thirty360.hpp>
#include <ql/time/schedule.hpp>
#include <ql/utilities/dataformatters.hpp>
#include <ql/instruments/makecms.hpp>

using namespace QuantLib;
using namespace boost::unit_test_framework;
using boost::shared_ptr;

namespace {

    struct CommonVars {
        // global data
        RelinkableHandle<YieldTermStructure> termStructure;

        shared_ptr<IborIndex> iborIndex;

        Handle<SwaptionVolatilityStructure> atmVol;
        Handle<SwaptionVolatilityStructure> SabrVolCube1;
        Handle<SwaptionVolatilityStructure> SabrVolCube2;

        std::vector<GFunctionFactory::YieldCurveModel> yieldCurveModels;
        std::vector<shared_ptr<CmsCouponPricer> > numericalPricers;
        std::vector<shared_ptr<CmsCouponPricer> > analyticPricers;

        // cleanup
        SavedSettings backup;

        // setup
        CommonVars() {

            Calendar calendar = TARGET();

            Date referenceDate = calendar.adjust(Date::todaysDate());
            Settings::instance().evaluationDate() = referenceDate;

            termStructure.linkTo(flatRate(referenceDate, 0.05,
                                          Actual365Fixed()));

            // ATM Volatility structure
            std::vector<Period> atmOptionTenors;
            atmOptionTenors.push_back(Period(1, Months));
            atmOptionTenors.push_back(Period(6, Months));
            atmOptionTenors.push_back(Period(1, Years));
            atmOptionTenors.push_back(Period(5, Years));
            atmOptionTenors.push_back(Period(10, Years));
            atmOptionTenors.push_back(Period(30, Years));

            std::vector<Period> atmSwapTenors;
            atmSwapTenors.push_back(Period(1, Years));
            atmSwapTenors.push_back(Period(5, Years));
            atmSwapTenors.push_back(Period(10, Years));
            atmSwapTenors.push_back(Period(30, Years));

            Matrix m(atmOptionTenors.size(), atmSwapTenors.size());
            m[0][0]=0.1300; m[0][1]=0.1560; m[0][2]=0.1390; m[0][3]=0.1220;
            m[1][0]=0.1440; m[1][1]=0.1580; m[1][2]=0.1460; m[1][3]=0.1260;
            m[2][0]=0.1600; m[2][1]=0.1590; m[2][2]=0.1470; m[2][3]=0.1290;
            m[3][0]=0.1640; m[3][1]=0.1470; m[3][2]=0.1370; m[3][3]=0.1220;
            m[4][0]=0.1400; m[4][1]=0.1300; m[4][2]=0.1250; m[4][3]=0.1100;
            m[5][0]=0.1130; m[5][1]=0.1090; m[5][2]=0.1070; m[5][3]=0.0930;

            atmVol = Handle<SwaptionVolatilityStructure>(
                shared_ptr<SwaptionVolatilityStructure>(new
                    SwaptionVolatilityMatrix(calendar,
                                             Following,
                                             atmOptionTenors,
                                             atmSwapTenors,
                                             m,
                                             Actual365Fixed())));

            // Vol cubes
            std::vector<Period> optionTenors;
            optionTenors.push_back(Period(1, Years));
            optionTenors.push_back(Period(10, Years));
            optionTenors.push_back(Period(30, Years));

            std::vector<Period> swapTenors;
            swapTenors.push_back(Period(2, Years));
            swapTenors.push_back(Period(10, Years));
            swapTenors.push_back(Period(30, Years));

            std::vector<Spread> strikeSpreads;
            strikeSpreads.push_back(-0.020);
            strikeSpreads.push_back(-0.005);
            strikeSpreads.push_back(+0.000);
            strikeSpreads.push_back(+0.005);
            strikeSpreads.push_back(+0.020);

            Size nRows = optionTenors.size()*swapTenors.size();
            Size nCols = strikeSpreads.size();
            Matrix volSpreadsMatrix(nRows, nCols);
            volSpreadsMatrix[0][0] =  0.0599;
            volSpreadsMatrix[0][1] =  0.0049;
            volSpreadsMatrix[0][2] =  0.0000;
            volSpreadsMatrix[0][3] = -0.0001;
            volSpreadsMatrix[0][4] =  0.0127;

            volSpreadsMatrix[1][0] =  0.0729;
            volSpreadsMatrix[1][1] =  0.0086;
            volSpreadsMatrix[1][2] =  0.0000;
            volSpreadsMatrix[1][3] = -0.0024;
            volSpreadsMatrix[1][4] =  0.0098;

            volSpreadsMatrix[2][0] =  0.0738;
            volSpreadsMatrix[2][1] =  0.0102;
            volSpreadsMatrix[2][2] =  0.0000;
            volSpreadsMatrix[2][3] = -0.0039;
            volSpreadsMatrix[2][4] =  0.0065;

            volSpreadsMatrix[3][0] =  0.0465;
            volSpreadsMatrix[3][1] =  0.0063;
            volSpreadsMatrix[3][2] =  0.0000;
            volSpreadsMatrix[3][3] = -0.0032;
            volSpreadsMatrix[3][4] = -0.0010;

            volSpreadsMatrix[4][0] =  0.0558;
            volSpreadsMatrix[4][1] =  0.0084;
            volSpreadsMatrix[4][2] =  0.0000;
            volSpreadsMatrix[4][3] = -0.0050;
            volSpreadsMatrix[4][4] = -0.0057;

            volSpreadsMatrix[5][0] =  0.0576;
            volSpreadsMatrix[5][1] =  0.0083;
            volSpreadsMatrix[5][2] =  0.0000;
            volSpreadsMatrix[5][3] = -0.0043;
            volSpreadsMatrix[5][4] = -0.0014;

            volSpreadsMatrix[6][0] =  0.0437;
            volSpreadsMatrix[6][1] =  0.0059;
            volSpreadsMatrix[6][2] =  0.0000;
            volSpreadsMatrix[6][3] = -0.0030;
            volSpreadsMatrix[6][4] = -0.0006;

            volSpreadsMatrix[7][0] =  0.0533;
            volSpreadsMatrix[7][1] =  0.0078;
            volSpreadsMatrix[7][2] =  0.0000;
            volSpreadsMatrix[7][3] = -0.0045;
            volSpreadsMatrix[7][4] = -0.0046;

            volSpreadsMatrix[8][0] =  0.0545;
            volSpreadsMatrix[8][1] =  0.0079;
            volSpreadsMatrix[8][2] =  0.0000;
            volSpreadsMatrix[8][3] = -0.0042;
            volSpreadsMatrix[8][4] = -0.0020;

            std::vector<std::vector<Handle<Quote> > > volSpreads(nRows);
            for (Size i=0; i<nRows; ++i){
                volSpreads[i] = std::vector<Handle<Quote> >(nCols);
                for (Size j=0; j<nCols; ++j) {
                    volSpreads[i][j] = Handle<Quote>(shared_ptr<Quote>(
                                    new SimpleQuote(volSpreadsMatrix[i][j])));
                }
            }

            iborIndex = shared_ptr<IborIndex>(new Euribor6M(termStructure));
            shared_ptr<SwapIndex> swapIndexBase(new
                EuriborSwapIsdaFixA(10*Years, termStructure));
            shared_ptr<SwapIndex> shortSwapIndexBase(new
                EuriborSwapIsdaFixA(2*Years, termStructure));

            bool vegaWeightedSmileFit = false;

            SabrVolCube2 = Handle<SwaptionVolatilityStructure>(
                shared_ptr<SwaptionVolCube2>(new
                    SwaptionVolCube2(atmVol,
                                     optionTenors,
                                     swapTenors,
                                     strikeSpreads,
                                     volSpreads,
                                     swapIndexBase,
                                     shortSwapIndexBase,
                                     vegaWeightedSmileFit)));
            SabrVolCube2->enableExtrapolation();

            std::vector<std::vector<Handle<Quote> > > guess(nRows);
            for (Size i=0; i<nRows; ++i) {
                guess[i] = std::vector<Handle<Quote> >(4);
                guess[i][0] =
                    Handle<Quote>(shared_ptr<Quote>(new SimpleQuote(0.2)));
                guess[i][1] =
                    Handle<Quote>(shared_ptr<Quote>(new SimpleQuote(0.5)));
                guess[i][2] =
                    Handle<Quote>(shared_ptr<Quote>(new SimpleQuote(0.4)));
                guess[i][3] =
                    Handle<Quote>(shared_ptr<Quote>(new SimpleQuote(0.0)));
            }
            std::vector<bool> isParameterFixed(4, false);
            isParameterFixed[1] = true;

            // FIXME
            bool isAtmCalibrated = false;

            SabrVolCube1 = Handle<SwaptionVolatilityStructure>(
                shared_ptr<SwaptionVolCube1>(new
                    SwaptionVolCube1(atmVol,
                                     optionTenors,
                                     swapTenors,
                                     strikeSpreads,
                                     volSpreads,
                                     swapIndexBase,
                                     shortSwapIndexBase,
                                     vegaWeightedSmileFit,
                                     guess,
                                     isParameterFixed,
                                     isAtmCalibrated)));
            SabrVolCube1->enableExtrapolation();

            yieldCurveModels.clear();
            yieldCurveModels.push_back(GFunctionFactory::Standard);
            yieldCurveModels.push_back(GFunctionFactory::ExactYield);
            yieldCurveModels.push_back(GFunctionFactory::ParallelShifts);
            yieldCurveModels.push_back(GFunctionFactory::NonParallelShifts);
            yieldCurveModels.push_back(GFunctionFactory::NonParallelShifts); // for linear tsr model

            Handle<Quote> zeroMeanRev(shared_ptr<Quote>(new SimpleQuote(0.0)));

            numericalPricers.clear();
            analyticPricers.clear();
            for (Size j = 0; j < yieldCurveModels.size(); ++j) {
                if (j < yieldCurveModels.size() - 1)
                    numericalPricers.push_back(
                        shared_ptr<CmsCouponPricer>(new NumericHaganPricer(
                            atmVol, yieldCurveModels[j], zeroMeanRev)));
                else
                    numericalPricers.push_back(shared_ptr<CmsCouponPricer>(
                        new LinearTsrPricer(atmVol, zeroMeanRev)));

                analyticPricers.push_back(shared_ptr<CmsCouponPricer>(new
                    AnalyticHaganPricer(atmVol, yieldCurveModels[j],
                                        zeroMeanRev)));
            }
        }
    };

}


void CmsTest::testFairRate()  {

    BOOST_TEST_MESSAGE("Testing Hagan-pricer flat-vol equivalence for coupons...");

    CommonVars vars;

    shared_ptr<SwapIndex> swapIndex(new SwapIndex("EuriborSwapIsdaFixA",
                                                  10*Years,
                                                  vars.iborIndex->fixingDays(),
                                                  vars.iborIndex->currency(),
                                                  vars.iborIndex->fixingCalendar(),
                                                  1*Years,
                                                  Unadjusted,
                                                  vars.iborIndex->dayCounter(),//??
                                                  vars.iborIndex));
    // FIXME
    //shared_ptr<SwapIndex> swapIndex(new
    //    EuriborSwapIsdaFixA(10*Years, vars.iborIndex->termStructure()));
    Date startDate = vars.termStructure->referenceDate() + 20*Years;
    Date paymentDate = startDate + 1*Years;
    Date endDate = paymentDate;
    Real nominal = 1.0;
    Rate infiniteCap = Null<Real>();
    Rate infiniteFloor = Null<Real>();
    Real gearing = 1.0;
    Spread spread = 0.0;
    CappedFlooredCmsCoupon coupon(paymentDate, nominal,
                                  startDate, endDate,
                                  swapIndex->fixingDays(), swapIndex,
                                  gearing, spread,
                                  infiniteCap, infiniteFloor,
                                  startDate, endDate,
                                  vars.iborIndex->dayCounter());
    for (Size j=0; j<vars.yieldCurveModels.size(); ++j) {
        vars.numericalPricers[j]->setSwaptionVolatility(vars.atmVol);
        coupon.setPricer(vars.numericalPricers[j]);
        Rate rate0 = coupon.rate();

        vars.analyticPricers[j]->setSwaptionVolatility(vars.atmVol);
        coupon.setPricer(vars.analyticPricers[j]);
        Rate rate1 = coupon.rate();

        Spread difference =  std::fabs(rate1-rate0);
        Spread tol = 2.5e-4;
        bool linearTsr = j==vars.yieldCurveModels.size()-1;

        if (difference > tol)
            BOOST_FAIL("\nCoupon payment date: " << paymentDate <<
                       "\nCoupon start date:   " << startDate <<
                       "\nCoupon floor:        " << io::rate(infiniteFloor) <<
                       "\nCoupon gearing:      " << io::rate(gearing) <<
                       "\nCoupon swap index:   " << swapIndex->name() <<
                       "\nCoupon spread:       " << io::rate(spread) <<
                       "\nCoupon cap:          " << io::rate(infiniteCap) <<
                       "\nCoupon DayCounter:   " << vars.iborIndex->dayCounter()<<
                       "\nYieldCurve Model:    " << vars.yieldCurveModels[j] <<
                       "\nNumerical Pricer:    " << io::rate(rate0) <<
                                   (linearTsr ? " (Linear TSR Model)" : "") <<
                       "\nAnalytic Pricer:     " << io::rate(rate1) <<
                       "\ndifference:          " << io::rate(difference) <<
                       "\ntolerance:           " << io::rate(tol));
    }
}

void CmsTest::testCmsSwap() {

    BOOST_TEST_MESSAGE("Testing Hagan-pricer flat-vol equivalence for swaps...");

    CommonVars vars;

    shared_ptr<SwapIndex> swapIndex(new SwapIndex("EuriborSwapIsdaFixA",
                                                  10*Years,
                                                  vars.iborIndex->fixingDays(),
                                                  vars.iborIndex->currency(),
                                                  vars.iborIndex->fixingCalendar(),
                                                  1*Years,
                                                  Unadjusted,
                                                  vars.iborIndex->dayCounter(),//??
                                                  vars.iborIndex));
    // FIXME
    //shared_ptr<SwapIndex> swapIndex(new
    //    EuriborSwapIsdaFixA(10*Years, vars.iborIndex->termStructure()));
    Spread spread = 0.0;
    std::vector<Size> swapLengths;
    swapLengths.push_back(1);
    swapLengths.push_back(5);
    swapLengths.push_back(6);
    swapLengths.push_back(10);
    Size n = swapLengths.size();
    std::vector<shared_ptr<Swap> > cms(n);
    for (Size i=0; i<n; ++i)
        // no cap, floor
        // no gearing, spread
        cms[i] = MakeCms(Period(swapLengths[i], Years),
                         swapIndex,
                         vars.iborIndex, spread,
                         10*Days);

    for (Size j=0; j<vars.yieldCurveModels.size(); ++j) {
        vars.numericalPricers[j]->setSwaptionVolatility(vars.atmVol);
        vars.analyticPricers[j]->setSwaptionVolatility(vars.atmVol);
        for (Size sl=0; sl<n; ++sl) {
            setCouponPricer(cms[sl]->leg(0), vars.numericalPricers[j]);
            Real priceNum = cms[sl]->NPV();
            setCouponPricer(cms[sl]->leg(0), vars.analyticPricers[j]);
            Real priceAn = cms[sl]->NPV();

            Real difference =  std::fabs(priceNum-priceAn);
<<<<<<< HEAD
            Real tol = 2.0e-4;
=======
            Real tol = 2.5e-4;
            bool linearTsr = j==vars.yieldCurveModels.size()-1;
>>>>>>> 2b1fb11b
            if (difference > tol)
                BOOST_FAIL("\nLength in Years:  " << swapLengths[sl] <<
                           //"\nfloor:            " << io::rate(infiniteFloor) <<
                           //"\ngearing:          " << io::rate(gearing) <<
                           "\nswap index:       " << swapIndex->name() <<
                           "\nibor index:       " << vars.iborIndex->name() <<
                           "\nspread:           " << io::rate(spread) <<
                           //"\ncap:              " << io::rate(infiniteCap) <<
                           "\nYieldCurve Model: " << vars.yieldCurveModels[j] <<
                           "\nNumerical Pricer: " << io::rate(priceNum) <<
                                   (linearTsr ? " (Linear TSR Model)" : "") <<
                           "\nAnalytic Pricer:  " << io::rate(priceAn) <<
                           "\ndifference:       " << io::rate(difference) <<
                           "\ntolerance:        " << io::rate(tol));
        }
    }

}

void CmsTest::testParity() {

    BOOST_TEST_MESSAGE("Testing put-call parity for capped-floored CMS coupons...");

    CommonVars vars;

    std::vector<Handle<SwaptionVolatilityStructure> > swaptionVols;
    swaptionVols.push_back(vars.atmVol);
    swaptionVols.push_back(vars.SabrVolCube1);
    swaptionVols.push_back(vars.SabrVolCube2);

    shared_ptr<SwapIndex> swapIndex(new
        EuriborSwapIsdaFixA(10*Years,
                            vars.iborIndex->forwardingTermStructure()));
    Date startDate = vars.termStructure->referenceDate() + 20*Years;
    Date paymentDate = startDate + 1*Years;
    Date endDate = paymentDate;
    Real nominal = 1.0;
    Rate infiniteCap = Null<Real>();
    Rate infiniteFloor = Null<Real>();
    Real gearing = 1.0;
    Spread spread = 0.0;
    DiscountFactor discount = vars.termStructure->discount(paymentDate);
    CappedFlooredCmsCoupon swaplet(paymentDate, nominal,
                                   startDate, endDate,
                                   swapIndex->fixingDays(),
                                   swapIndex,
                                   gearing, spread,
                                   infiniteCap, infiniteFloor,
                                   startDate, endDate,
                                   vars.iborIndex->dayCounter());
    for (Rate strike = .02; strike<.12; strike+=0.05) {
        CappedFlooredCmsCoupon   caplet(paymentDate, nominal,
                                        startDate, endDate,
                                        swapIndex->fixingDays(),
                                        swapIndex,
                                        gearing, spread,
                                        strike, infiniteFloor,
                                        startDate, endDate,
                                        vars.iborIndex->dayCounter());
        CappedFlooredCmsCoupon floorlet(paymentDate, nominal,
                                        startDate, endDate,
                                        swapIndex->fixingDays(),
                                        swapIndex,
                                        gearing, spread,
                                        infiniteCap, strike,
                                        startDate, endDate,
                                        vars.iborIndex->dayCounter());

        for (Size i=0; i<swaptionVols.size(); ++i) {
            for (Size j=0; j<vars.yieldCurveModels.size(); ++j) {
                vars.numericalPricers[j]->setSwaptionVolatility(swaptionVols[i]);
                vars.analyticPricers[j]->setSwaptionVolatility(swaptionVols[i]);
                std::vector<shared_ptr<CmsCouponPricer> > pricers(2);
                pricers[0] = vars.numericalPricers[j];
                pricers[1] = vars.analyticPricers[j];
                for (Size k=0; k<pricers.size(); ++k) {
                    swaplet.setPricer(pricers[k]);
                    caplet.setPricer(pricers[k]);
                    floorlet.setPricer(pricers[k]);
                    Real swapletPrice = swaplet.price(vars.termStructure) +
                                  swaplet.accrualPeriod() * strike * discount;
                    Real capletPrice = caplet.price(vars.termStructure);
                    Real floorletPrice = floorlet.price(vars.termStructure);
                    Real difference = std::fabs(capletPrice + floorletPrice -
                                                swapletPrice);
                    Real tol = 2.0e-5;
                    bool linearTsr = k==0 && j==vars.yieldCurveModels.size()-1;
                    if(linearTsr)
                        tol = 1.0e-7;
                    if (difference > tol)
                        BOOST_FAIL("\nCoupon payment date: " << paymentDate <<
                                   "\nCoupon start date:   " << startDate <<
                                   "\nCoupon gearing:      " << io::rate(gearing) <<
                                   "\nCoupon swap index:   " << swapIndex->name() <<
                                   "\nCoupon spread:       " << io::rate(spread) <<
                                   "\nstrike:              " << io::rate(strike) <<
                                   "\nCoupon DayCounter:   " << vars.iborIndex->dayCounter() <<
                                   "\nYieldCurve Model:    " << vars.yieldCurveModels[j] <<
                                   (k==0 ? "\nNumerical Pricer" : "\nAnalytic Pricer") <<
                                   (linearTsr ? " (Linear TSR Model)" : "") <<
                                   "\nSwaplet price:       " << io::rate(swapletPrice) <<
                                   "\nCaplet price:        " << io::rate(capletPrice) <<
                                   "\nFloorlet price:      " << io::rate(floorletPrice) <<
                                   "\ndifference:          " << difference <<
                                   "\ntolerance:           " << io::rate(tol));
                }
            }
        }
    }
}

test_suite* CmsTest::suite() {
    test_suite* suite = BOOST_TEST_SUITE("Cms tests");
    suite->add(QUANTLIB_TEST_CASE(&CmsTest::testFairRate));
    suite->add(QUANTLIB_TEST_CASE(&CmsTest::testCmsSwap));
    suite->add(QUANTLIB_TEST_CASE(&CmsTest::testParity));
    return suite;
}<|MERGE_RESOLUTION|>--- conflicted
+++ resolved
@@ -381,12 +381,8 @@
             Real priceAn = cms[sl]->NPV();
 
             Real difference =  std::fabs(priceNum-priceAn);
-<<<<<<< HEAD
-            Real tol = 2.0e-4;
-=======
             Real tol = 2.5e-4;
             bool linearTsr = j==vars.yieldCurveModels.size()-1;
->>>>>>> 2b1fb11b
             if (difference > tol)
                 BOOST_FAIL("\nLength in Years:  " << swapLengths[sl] <<
                            //"\nfloor:            " << io::rate(infiniteFloor) <<
